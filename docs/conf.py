--- conflicted
+++ resolved
@@ -90,92 +90,6 @@
     ]
 }
 
-
-<<<<<<< HEAD
-# -- Options for HTMLHelp output ---------------------------------------------
-
-# Output file base name for HTML help builder.
-htmlhelp_basename = 'RunStatsDoc'
-
-
-# -- Options for LaTeX output ------------------------------------------------
-
-latex_elements = {
-    # The paper size ('letterpaper' or 'a4paper').
-    #
-    # 'papersize': 'letterpaper',
-    # The font size ('10pt', '11pt' or '12pt').
-    #
-    # 'pointsize': '10pt',
-    # Additional stuff for the LaTeX preamble.
-    #
-    # 'preamble': '',
-    # Latex figure (float) alignment
-    #
-    # 'figure_align': 'htbp',
-}
-
-# Grouping the document tree into LaTeX files. List of tuples
-# (source start file, target name, title,
-#  author, documentclass [howto, manual, or own class]).
-latex_documents = [
-    (
-        master_doc,
-        'RunStats.tex',
-        'RunStats Documentation',
-        'Grant Jenks',
-        'manual',
-    ),
-]
-
-
-# -- Options for manual page output ------------------------------------------
-
-# One entry per manual page. List of tuples
-# (source start file, name, description, authors, manual section).
-man_pages = [(master_doc, 'runstats', 'RunStats Documentation', [author], 1)]
-
-
-# -- Options for Texinfo output ----------------------------------------------
-
-# Grouping the document tree into Texinfo files. List of tuples
-# (source start file, target name, title, author,
-#  dir menu entry, description, category)
-texinfo_documents = [
-    (
-        master_doc,
-        'RunStats',
-        'RunStats Documentation',
-        author,
-        'RunStats',
-        'Compute statistics and regression in one pass.',
-        'Miscellaneous',
-    ),
-]
-
-
-# -- Options for Epub output -------------------------------------------------
-
-# Bibliographic Dublin Core info.
-epub_title = project
-
-# The unique identifier of the text. This can be a ISBN number
-# or the project homepage.
-#
-# epub_identifier = ''
-
-# A unique identification for the text.
-#
-# epub_uid = ''
-
-# A list of files that should not be packed into the epub file.
-epub_exclude_files = ['search.html']
-
-
-# -- Extension configuration -------------------------------------------------
-
-=======
->>>>>>> cc27cfa2
 # -- Options for todo extension ----------------------------------------------
 
 # If true, `todo` and `todoList` produce output, else they produce nothing.
