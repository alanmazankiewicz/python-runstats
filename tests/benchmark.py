"""Benchmark core versus fast implementations.

"""

from __future__ import print_function

import random
import timeit


def main():
    random.seed(0)
    values = [random.random() for _ in range(int(1e4))]
    pairs = [  # noqa
        (pos, pos + (val * 2 - 1)) for pos, val in enumerate(values)
    ]

    core_stats = timeit.repeat(
        setup='''
    from __main__ import values
    from runstats.core import Statistics
    stats = Statistics()
        ''',
        stmt='''
    for value in values:
        stats.push(value)
    stats.mean()
        ''',
        number=1,
        repeat=7,
    )[2]

    fast_stats = timeit.repeat(
        setup='''
    from __main__ import values
    from runstats.fast import Statistics
    stats = Statistics()
        ''',
        stmt='''
    for value in values:
        stats.push(value)
    stats.mean()
        ''',
        number=1,
        repeat=7,
    )[2]

    speedup_stats = core_stats / fast_stats - 1

    core_exp_stats = timeit.repeat(
<<<<<<< HEAD
        setup="""
    from __main__ import values
    from runstats.core import ExponentialStatistics
    exp_stats = ExponentialStatistics()
        """,
        stmt="""
    for value in values:
        exp_stats.push(value)
    exp_stats.mean()
        """,
=======
        setup='''
    from __main__ import values
    from runstats.core import ExponentialStatistics
    exp_stats = ExponentialStatistics()
        ''',
        stmt='''
    for value in values:
        exp_stats.push(value)
    exp_stats.mean()
        ''',
>>>>>>> 1f83c9e9
        number=1,
        repeat=7,
    )[2]

    fast_exp_stats = timeit.repeat(
<<<<<<< HEAD
        setup="""
    from __main__ import values
    from runstats.fast import ExponentialStatistics
    exp_stats = ExponentialStatistics()
        """,
        stmt="""
    for value in values:
        exp_stats.push(value)
    exp_stats.mean()
        """,
=======
        setup='''
    from __main__ import values
    from runstats.fast import ExponentialStatistics
    exp_stats = ExponentialStatistics()
        ''',
        stmt='''
    for value in values:
        exp_stats.push(value)
    exp_stats.mean()
        ''',
>>>>>>> 1f83c9e9
        number=1,
        repeat=7,
    )[2]

    speedup_exp_stats = core_exp_stats / fast_exp_stats - 1

    core_regr = timeit.repeat(
        setup='''
    from __main__ import pairs
    from runstats.core import Regression
    regr = Regression()
        ''',
        stmt='''
    for pos, val in pairs:
        regr.push(pos, val)
    regr.slope()
        ''',
        number=1,
        repeat=7,
    )[2]

    fast_regr = timeit.repeat(
        setup='''
    from __main__ import pairs
    from runstats.fast import Regression
    regr = Regression()
        ''',
        stmt='''
    for pos, val in pairs:
        regr.push(pos, val)
    regr.slope()
        ''',
        number=1,
        repeat=7,
    )[2]

    speedup_regr = core_regr / fast_regr - 1

    print('core.Statistics:', core_stats)
    print('fast.Statistics:', fast_stats)
    print('  Stats Speedup: %.2fx faster' % speedup_stats)

    print('core.ExponentialStatistics:', core_exp_stats)
    print('fast.ExponentialStatistics:', fast_exp_stats)
    print('  ExpStats Speedup: %.2fx faster' % speedup_exp_stats)

    print('core.Regression:', core_regr)
    print('fast.Regression:', fast_regr)
    print('   Regr Speedup: %.2fx faster' % speedup_regr)


if __name__ == '__main__':
    main()<|MERGE_RESOLUTION|>--- conflicted
+++ resolved
@@ -48,18 +48,6 @@
     speedup_stats = core_stats / fast_stats - 1
 
     core_exp_stats = timeit.repeat(
-<<<<<<< HEAD
-        setup="""
-    from __main__ import values
-    from runstats.core import ExponentialStatistics
-    exp_stats = ExponentialStatistics()
-        """,
-        stmt="""
-    for value in values:
-        exp_stats.push(value)
-    exp_stats.mean()
-        """,
-=======
         setup='''
     from __main__ import values
     from runstats.core import ExponentialStatistics
@@ -70,24 +58,11 @@
         exp_stats.push(value)
     exp_stats.mean()
         ''',
->>>>>>> 1f83c9e9
         number=1,
         repeat=7,
     )[2]
 
     fast_exp_stats = timeit.repeat(
-<<<<<<< HEAD
-        setup="""
-    from __main__ import values
-    from runstats.fast import ExponentialStatistics
-    exp_stats = ExponentialStatistics()
-        """,
-        stmt="""
-    for value in values:
-        exp_stats.push(value)
-    exp_stats.mean()
-        """,
-=======
         setup='''
     from __main__ import values
     from runstats.fast import ExponentialStatistics
@@ -98,7 +73,6 @@
         exp_stats.push(value)
     exp_stats.mean()
         ''',
->>>>>>> 1f83c9e9
         number=1,
         repeat=7,
     )[2]
