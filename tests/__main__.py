from __future__ import print_function

import sys

<<<<<<< HEAD
from runstats import Statistics as FastStatistics
from runstats import ExponentialStatistics as FastExponentialStatistics
from runstats import Regression as FastRegression
from runstats.core import Statistics as CoreStatistics
=======
from runstats import ExponentialStatistics as FastExponentialStatistics
from runstats import Regression as FastRegression
from runstats import Statistics as FastStatistics
>>>>>>> 1f83c9e9
from runstats.core import ExponentialStatistics as CoreExponentialStatistics
from runstats.core import Regression as CoreRegression
from runstats.core import Statistics as CoreStatistics

from .test_runstats import kurtosis, mean, skewness, stddev, variance


def main():
    args = list(map(float, sys.argv[1:]))

    print('Statistics Functions')
    print('Count:', len(args))
    print('Mean:', mean(args))
    print('Variance:', variance(args))
    print('StdDev:', stddev(args))
    print('Skewness:', skewness(args))
    print('Kurtosis:', kurtosis(args))

    fast_stats = FastStatistics()

    for arg in args:
        fast_stats.push(arg)

    print()
    print('FastStatistics')
    print('Count:', len(fast_stats))
    print('Mean:', fast_stats.mean())
    print('Variance:', fast_stats.variance())
    print('StdDev:', fast_stats.stddev())
    print('Skewness:', fast_stats.skewness())
    print('Kurtosis:', fast_stats.kurtosis())

    core_stats = CoreStatistics()

    for arg in args:
        core_stats.push(arg)

    print()
    print('CoreStatistics')
    print('Count:', len(core_stats))
    print('Mean:', core_stats.mean())
    print('Variance:', core_stats.variance())
    print('StdDev:', core_stats.stddev())
    print('Skewness:', core_stats.skewness())
    print('Kurtosis:', core_stats.kurtosis())

    fast_exp_stats = FastExponentialStatistics()

    for arg in args:
        fast_exp_stats.push(arg)

    print()
    print('FastExponentialStatistics')
    print('Decay Rate (default):', fast_exp_stats.get_decay())
    print('Exponential Mean:', fast_exp_stats.mean())
    print('Exponential Variance:', fast_exp_stats.variance())
    print('Exponential StdDev:', fast_exp_stats.stddev())

    core_exp_stats = CoreExponentialStatistics()

    for arg in args:
        core_exp_stats.push(arg)

    print()
    print('CoreExponentialStatistics')
    print('Decay Rate (default):', core_exp_stats.get_decay())
    print('Exponential Mean:', core_exp_stats.mean())
    print('Exponential Variance:', core_exp_stats.variance())
    print('Exponential StdDev:', core_exp_stats.stddev())

    fast_regr = FastRegression()

    for index, arg in enumerate(args, 1):
        fast_regr.push(index, arg)

    print()
    print('FastRegression')
    print('Count:', len(fast_regr))
    print('Slope:', fast_regr.slope())
    print('Intercept:', fast_regr.intercept())
    print('Correlation:', fast_regr.correlation())

    core_regr = CoreRegression()

    for index, arg in enumerate(args, 1):
        core_regr.push(index, arg)

    print()
    print('CoreRegression')
    print('Count:', len(core_regr))
    print('Slope:', core_regr.slope())
    print('Intercept:', core_regr.intercept())
    print('Correlation:', core_regr.correlation())


if __name__ == '__main__':
    main()<|MERGE_RESOLUTION|>--- conflicted
+++ resolved
@@ -2,16 +2,9 @@
 
 import sys
 
-<<<<<<< HEAD
-from runstats import Statistics as FastStatistics
-from runstats import ExponentialStatistics as FastExponentialStatistics
-from runstats import Regression as FastRegression
-from runstats.core import Statistics as CoreStatistics
-=======
 from runstats import ExponentialStatistics as FastExponentialStatistics
 from runstats import Regression as FastRegression
 from runstats import Statistics as FastStatistics
->>>>>>> 1f83c9e9
 from runstats.core import ExponentialStatistics as CoreExponentialStatistics
 from runstats.core import Regression as CoreRegression
 from runstats.core import Statistics as CoreStatistics
